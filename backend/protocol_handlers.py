--- conflicted
+++ resolved
@@ -1,416 +1,293 @@
-# backend/protocol_handlers.py
-<<<<<<< HEAD
-
-from __future__ import annotations
-
-import json
-import hashlib
-import time
-from collections import deque
-
-from backend.crypto.json_format import stabilise_json
-
-# ---------- utilities ----------
-
-def make_seen_key(frame: dict) -> str:
-    """hash(ts|from|to|hash(canonical(payload))) per §5.3"""
-    ts = str(frame.get("ts", 0))
-    f  = frame.get("from", "")
-    t  = frame.get("to", "")
-    payload_bytes = stabilise_json(frame.get("payload", {}))  # canonical bytes (Part 4)
-    h = hashlib.sha256(payload_bytes).hexdigest()
-    return f"{ts}|{f}|{t}|{h}"
-
-# Bounded dedupe memory: keep last N seen keys
-DEDUP_MAX = 10_000  # adjust if needed
-
-def remember_seen(ctx, key: str) -> bool:
-    """
-    Returns True if key was already seen.
-    Otherwise records it (bounded) and returns False.
-    Requires ctx.seen_ids: set[str] and ctx.seen_queue: deque[str]
-    """
-    if key in ctx.seen_ids:
-        return True
-    ctx.seen_ids.add(key)
-    ctx.seen_queue.append(key)
-    if len(ctx.seen_queue) > DEDUP_MAX:
-        old = ctx.seen_queue.popleft()
-        ctx.seen_ids.discard(old)
-    return False
-
-
-async def send_error(ws, code: str, detail: str = ""):
-    # Transport will wrap/shape this as needed; we keep it simple here.
-    await ws.send(json.dumps({
-        "type": "ERROR",
-        "payload": {"code": code, "detail": detail}
-    }))
-
-# ---------- §5 Server <-> Server ----------
-
-async def handle_SERVER_HELLO_JOIN(ctx, ws, frame):
-    """
-    Bootstrap (client -> introducer). We accept join, reply with SERVER_WELCOME,
-    and record address + pubkey (address is taken from payload).
-    """
-    peer_id = frame.get("from")
-    pay = frame.get("payload", {})
-    host, port = pay.get("host"), pay.get("port")
-    if not (peer_id and host and port):
-        return await send_error(ws, "UNKNOWN_TYPE", "bad join payload")
-
-    ctx.peers[peer_id] = ws
-    ctx.server_addrs[peer_id] = (host, int(port))
-    ctx.peer_last_seen[peer_id] = time.time()
-
-    # known peers snapshot
-    peers_brief = [
-        {"id": sid, "host": h, "port": p}
-        for sid, (h, p) in ctx.server_addrs.items()
-    ]
-
-    await ws.send(json.dumps({
-        "type": "SERVER_WELCOME",
-        "from": ctx.server_id,
-        "to":   peer_id,
-        "ts":   int(time.time() * 1000),
-        "payload": {
-            "assigned_id": peer_id,   # if you assign IDs, return them here
-            "peers": peers_brief
-        },
-        "sig": ""  # transport already verified upstream in real build
-    }))
-
-    # announce ourselves to mesh
-    announce = {
-        "type": "SERVER_ANNOUNCE",
-        "from": ctx.server_id,
-        "to":   "*",
-        "ts":   int(time.time() * 1000),
-        "payload": {"host": ctx.host, "port": ctx.port}
-=======
-"""
-Implements:
-- Server bootstrap & announce
-- Presence gossip (USER_ADVERTISE/REMOVE)
-- Forwarded delivery (direct, public, file)
-- User HELLO and routing integration
-"""
-
-import time, json
-
-# 5.1 Bootstrap flow ---------------------------------------------------------
-
-async def handle_SERVER_HELLO_JOIN(ctx, ws, env):
-    """Handle a join request from another server."""
-    sid = env["from"]
-    ctx.peers[sid] = ws
-    ctx.server_addrs[sid] = (env["payload"]["host"], env["payload"]["port"])
-    ctx.peer_last_seen[sid] = time.time()
-
-    # Reply with SERVER_WELCOME
-    welcome = {
-        "type": "SERVER_WELCOME",
-        "from": ctx.server_id,
-        "to": sid,
-        "ts": int(time.time() * 1000),
-        "payload": {
-            "peers": [
-                {"id": pid, "host": h, "port": p}
-                for pid, (h, p) in ctx.server_addrs.items()
-            ]
-        }
-    }
-    await ws.send(json.dumps(welcome))
-
-    # Broadcast SERVER_ANNOUNCE to other peers
-    announce = {
-        "type": "SERVER_ANNOUNCE",
-        "from": ctx.server_id,
-        "to": "*",
-        "ts": int(time.time() * 1000),
-        "payload": {"id": ctx.server_id, "host": ctx.host, "port": ctx.port},
->>>>>>> e1029e88
-    }
-    for psid, pws in ctx.peers.items():
-        if pws != ws:
-            await pws.send(json.dumps(announce))
-
-<<<<<<< HEAD
-async def handle_SERVER_ANNOUNCE(ctx, ws, frame):
-    """Install/update peer address book (§5.1)."""
-    sid = frame.get("from")
-    pay = frame.get("payload", {})
-    host, port = pay.get("host"), pay.get("port")
-    if sid and host and port:
-        ctx.server_addrs[sid] = (host, int(port))
-        ctx.peer_last_seen[sid] = time.time()
-
-async def handle_USER_ADVERTISE(ctx, ws, frame):
-    """
-    Presence gossip (§5.2). Receivers verify, set mapping, and re-gossip.
-    We dedupe to prevent gossip storms.
-    """
-    # dedupe advertise frames
-    key = make_seen_key(frame)
-    if remember_seen(ctx, key):
-        return
-
-    user_id = frame.get("payload", {}).get("user_id") or frame.get("from")
-    loc     = frame.get("payload", {}).get("location") or frame.get("from_server")
-    if not (user_id and loc):
-        return
-
-    ctx.user_locations[user_id] = loc
-    # Tell router so it can flush queued messages for this user.
-    if hasattr(ctx, "router") and ctx.router:
-        ctx.router.record_presence(user_id, loc)
-=======
-
-async def handle_SERVER_ANNOUNCE(ctx, ws, env):
-    sid = env["payload"]["id"]
-    ctx.server_addrs[sid] = (env["payload"]["host"], env["payload"]["port"])
-    ctx.peers[sid] = ws
-    ctx.peer_last_seen[sid] = time.time()
-
-# 5.2 Presence gossip --------------------------------------------------------
->>>>>>> e1029e88
-
-async def handle_USER_ADVERTISE(ctx, ws, env):
-    """Spread user presence across the mesh."""
-    user = env["from"]
-    sid = env["payload"]["server_id"]
-    ctx.user_locations[user] = sid
-    # Re-gossip to other servers
-    for psid, pws in ctx.peers.items():
-        if pws != ws:
-<<<<<<< HEAD
-            await pws.send(json.dumps(frame))
-
-async def handle_USER_REMOVE(ctx, ws, frame):
-    """Remove presence mapping if it still points to given location."""
-    user_id = frame.get("payload", {}).get("user_id")
-    loc     = frame.get("payload", {}).get("location")
-    if not user_id:
-        return
-    if ctx.user_locations.get(user_id) == loc:
-        ctx.user_locations.pop(user_id, None)
-
-async def handle_PEER_DELIVER(ctx, ws, frame):
-    """
-    Forwarded delivery (§5.3). Do not decrypt; just route.
-    Use seen_ids to suppress duplicates / loops.
-    """
-    key = make_seen_key(frame)
-    if remember_seen(ctx, key):
-        return  # duplicate; drop
-
-    target = frame.get("payload", {}).get("user_id") or frame.get("to")
-    await _route_to_user(ctx, ws, frame, target)
-
-async def handle_HEARTBEAT(ctx, ws, frame):
-    """Peer keepalive (§5.4)."""
-    sid = frame.get("from")
-    if sid:
-        ctx.peer_last_seen[sid] = time.time()
-        if hasattr(ctx, "router") and ctx.router:
-            ctx.router.note_peer_seen(sid)
-
-# ---------- §6 User <-> Server ----------
-
-async def handle_USER_HELLO(ctx, ws, frame):
-    """
-    Uniqueness check; on success:
-    - register local session
-    - set user_locations[u] = "local"
-    - broadcast USER_ADVERTISE
-    """
-    user_id = frame.get("from")
-    if not user_id:
-        return await send_error(ws, "UNKNOWN_TYPE", "missing user id")
-    if user_id in ctx.local_users:
-        return await send_error(ws, "NAME_IN_USE", "duplicate user")
-
-    ctx.local_users[user_id] = ws
-    ctx.user_locations[user_id] = "local"
-    if hasattr(ctx, "router") and ctx.router:
-        ctx.router.record_presence(user_id, "local")
-
-    advert = {
-        "type": "USER_ADVERTISE",
-        "from": ctx.server_id,
-        "to":   "*",
-        "ts":   int(time.time() * 1000),
-        "payload": {"user_id": user_id, "location": ctx.server_id}
-    }
-    for _, pws in ctx.peers.items():
-        await pws.send(json.dumps(advert))
-
-    await ws.send(json.dumps({"type": "ACK", "payload": {"msg_ref": "USER_HELLO"}}))
-
-async def handle_MSG_DIRECT(ctx, ws, frame):
-    """
-    End-to-end encrypted DM (§6.2). Server does NOT decrypt.
-    Route same-server or to remote via PEER_DELIVER envelope.
-    """
-    target = frame.get("to")
-    await _route_to_user(ctx, ws, frame, target)
-
-async def handle_MSG_PUBLIC_CHANNEL(ctx, ws, frame):
-    """
-    Public broadcast (§6.3). Fan-out to locals + peers.
-    (Key distribution messages like PUBLIC_CHANNEL_KEY_SHARE can reuse this routing.)
-    """
-    # local users
-    for uid, uws in ctx.local_users.items():
-        if uws is not ws:
-            await uws.send(json.dumps(frame))
-    # peers
-    for _, pws in ctx.peers.items():
-        await pws.send(json.dumps(frame))
-
-async def handle_FILE_START(ctx, ws, frame):
-    """File transfer (§6.4) — same routing as DM."""
-    target = frame.get("to")
-    await _route_to_user(ctx, ws, frame, target)
-
-async def handle_FILE_CHUNK(ctx, ws, frame):
-    target = frame.get("to")
-    await _route_to_user(ctx, ws, frame, target)
-
-async def handle_FILE_END(ctx, ws, frame):
-    target = frame.get("to")
-    await _route_to_user(ctx, ws, frame, target)
-
-# ---------- routing core (authoritative §7) ----------
-
-async def _route_to_user(ctx, ws, frame, target: str):
-    """
-    Delegate to the Router (Part 7).
-    Router will wrap as USER_DELIVER for local or PEER_DELIVER for remote.
-    """
-    if hasattr(ctx, "router") and ctx.router:
-        await ctx.router.route_to_user(target, frame)
-    else:
-        # Fallback (shouldn't happen if run_mesh wired Router)
-        # Local-only naive delivery:
-        if target in ctx.local_users:
-            deliver = {
-                "type": "USER_DELIVER",
-                "from": ctx.server_id,
-                "to":   target,
-                "ts":   int(time.time() * 1000),
-                "payload": frame.get("payload", {})
-            }
-            await ctx.local_users[target].send(json.dumps(deliver))
-
-# ---------- heartbeat helpers (§5.4) ----------
-
-async def periodic_heartbeats(ctx, send_fn):
-    """
-    send_fn(sid, frame_dict) must send a frame to peer sid.
-    Transport can schedule this as an asyncio.Task.
-    """
-    while True:
-        now_ms = int(time.time() * 1000)
-        hb = {"type": "HEARTBEAT", "from": ctx.server_id, "to": "*", "ts": now_ms, "payload": {}}
-        for sid in list(ctx.peers.keys()):
-            await send_fn(sid, hb)
-        # reap dead peers
-        now = time.time()
-        for sid, last in list(ctx.peer_last_seen.items()):
-            if now - last > 45:
-                ctx.peers.pop(sid, None)
-                ctx.peer_last_seen.pop(sid, None)
-        await asyncio.sleep(15)
-
-
-# (import placed at bottom to avoid circular import if transport imports handlers)
-import asyncio  # noqa
-
-=======
-            await pws.send(json.dumps(env))
-
-
-async def handle_USER_REMOVE(ctx, ws, env):
-    """Handle a user disconnect broadcast."""
-    user = env["from"]
-    if ctx.user_locations.get(user) == env["payload"]["server_id"]:
-        ctx.user_locations.pop(user, None)
-    # Re-gossip to other servers
-    for psid, pws in ctx.peers.items():
-        if pws != ws:
-            await pws.send(json.dumps(env))
-
-# 5.3 Forwarded delivery -----------------------------------------------------
-
-async def handle_MSG_DIRECT(ctx, ws, env):
-    """Route an end-to-end encrypted DM (server doesn’t decrypt)."""
-    target = env["to"]
-    await ctx.router.route_to_user(target, env)
-
-
-async def handle_PEER_DELIVER(ctx, ws, env):
-    """Forward a message from a server to a user."""
-    user = env["payload"]["user_id"]
-    await ctx.router.route_to_user(user, env)
-
-# 5.4 Health is already implemented (heartbeat in run_mesh) ------------------
-
-
-# 6) User↔Server protocol ----------------------------------------------------
-
-async def handle_USER_HELLO(ctx, ws, env):
-    """Register a new user on this server."""
-    uid = env["from"]
-    if uid in ctx.local_users:
-        # Duplicate user ID, reject
-        err = {
-            "type": "ERROR",
-            "from": ctx.server_id,
-            "to": uid,
-            "ts": int(time.time() * 1000),
-            "payload": {"code": "NAME_IN_USE", "detail": "user already connected"},
-        }
-        await ws.send(json.dumps(err))
-        return
-
-    ctx.local_users[uid] = ws
-    ctx.user_locations[uid] = "local"
-
-    # Gossip presence to peers
-    advertise = {
-        "type": "USER_ADVERTISE",
-        "from": uid,
-        "to": "*",
-        "ts": int(time.time() * 1000),
-        "payload": {"server_id": ctx.server_id},
-    }
-    for sid, pws in ctx.peers.items():
-        await pws.send(json.dumps(advertise))
-
-
-async def handle_MSG_PUBLIC_CHANNEL(ctx, ws, env):
-    """Fan-out public messages to all users and peers."""
-    for uid, uws in ctx.local_users.items():
-        await uws.send(json.dumps(env))
-    for sid, pws in ctx.peers.items():
-        await pws.send(json.dumps(env))
-
-
-async def handle_FILE_START(ctx, ws, env):
-    await ctx.router.route_to_user(env["to"], env)
-
-async def handle_FILE_CHUNK(ctx, ws, env):
-    await ctx.router.route_to_user(env["to"], env)
-
-async def handle_FILE_END(ctx, ws, env):
-    await ctx.router.route_to_user(env["to"], env)
-
-
-async def handle_HEARTBEAT(ctx, ws, env):
-    sid = env["from"]
-    ctx.peer_last_seen[sid] = time.time()
-
->>>>>>> e1029e88
+# backend/protocol_handlers.py
+
+import json, hashlib, time
+from collections import deque
+from typing import Tuple
+
+# Part-4 canonical JSON
+try:
+    from backend.crypto.json_format import stabilise_json
+except Exception:
+    # very defensive fallback; your repo already has stabilise_json
+    import json as _json
+    def stabilise_json(obj) -> bytes:
+        return _json.dumps(obj, sort_keys=True, separators=(",", ":")).encode("utf-8")
+
+
+# ---------- small helpers: canonical hash & bounded dedupe ----------
+
+def _canonical_payload_hash(payload: dict) -> str:
+    """sha256 over canonicalised JSON bytes (aligns with Part 4)."""
+    b = stabilise_json(payload)
+    return hashlib.sha256(b).hexdigest()
+
+
+def make_seen_key(frame: dict) -> str:
+    """Stable dedupe key: ts|from|to|hash(canonical(payload)) (see §5.3)."""
+    ts = str(frame.get("ts", 0))
+    f  = frame.get("from", "")
+    t  = frame.get("to", "")
+    h  = _canonical_payload_hash(frame.get("payload", {}))
+    return f"{ts}|{f}|{t}|{h}"
+
+
+DEDUP_MAX = 10_000  # keep last N keys
+
+
+def _ensure_ctx_deduper(ctx) -> Tuple[set, deque]:
+    """
+    Be tolerant: if teammates' ctx didn't predefine seen_ids/seen_queue,
+    create them lazily here so code still works.
+    """
+    ids = getattr(ctx, "seen_ids", None)
+    q   = getattr(ctx, "seen_queue", None)
+    if ids is None or q is None:
+        ids, q = set(), deque()
+        setattr(ctx, "seen_ids", ids)
+        setattr(ctx, "seen_queue", q)
+    return ids, q
+
+
+def remember_seen(ctx, key: str) -> bool:
+    """
+    Returns True if key already seen; otherwise records it (bounded) and returns False.
+    Works even if ctx didn’t originally expose seen_ids/seen_queue.
+    """
+    ids, q = _ensure_ctx_deduper(ctx)
+    if key in ids:
+        return True
+    ids.add(key)
+    q.append(key)
+    if len(q) > DEDUP_MAX:
+        old = q.popleft()
+        ids.discard(old)
+    return False
+
+
+async def send_error(ws, code: str, detail: str = ""):
+    await ws.send(json.dumps({
+        "type": "ERROR",
+        "payload": {"code": code, "detail": detail}
+    }))
+
+
+# ---------- §5 Server <-> Server ----------
+
+async def handle_SERVER_HELLO_JOIN(ctx, ws, frame):
+    """
+    Bootstrap (client -> introducer). We accept join, reply with SERVER_WELCOME,
+    and record address (host/port) taken from payload.
+    """
+    peer_id = frame.get("from")
+    pay     = frame.get("payload", {}) or {}
+    host, port = pay.get("host"), pay.get("port")
+    if not (peer_id and host and port):
+        return await send_error(ws, "UNKNOWN_TYPE", "bad join payload")
+
+    ctx.peers[peer_id] = ws
+    ctx.server_addrs[peer_id] = (host, int(port))
+    ctx.peer_last_seen[peer_id] = time.time()
+
+    # known peers snapshot
+    peers_brief = [{"id": sid, "host": h, "port": p} for sid, (h, p) in ctx.server_addrs.items()]
+
+    await ws.send(json.dumps({
+        "type": "SERVER_WELCOME",
+        "from": ctx.server_id,
+        "to":   peer_id,
+        "ts":   int(time.time() * 1000),
+        "payload": {
+            "assigned_id": peer_id,   # if your design assigns IDs, return them here
+            "peers": peers_brief
+        },
+        "sig": ""  # transport verification happens upstream in real build
+    }))
+
+    # announce ourselves to mesh
+    announce = {
+        "type": "SERVER_ANNOUNCE",
+        "from": ctx.server_id,
+        "to":   "*",
+        "ts":   int(time.time() * 1000),
+        "payload": {"host": ctx.host, "port": ctx.port}
+    }
+    for sid, pws in ctx.peers.items():
+        if pws is not ws:
+            await pws.send(json.dumps(announce))
+
+
+async def handle_SERVER_ANNOUNCE(ctx, ws, frame):
+    """Install/update peer address book (§5.1)."""
+    sid = frame.get("from")
+    pay = frame.get("payload", {}) or {}
+    host, port = pay.get("host"), pay.get("port")
+    if sid and host and port:
+        ctx.server_addrs[sid] = (host, int(port))
+        ctx.peer_last_seen[sid] = time.time()
+
+
+async def handle_USER_ADVERTISE(ctx, ws, frame):
+    """
+    Presence gossip (§5.2). Receivers verify, set mapping, and re-gossip.
+    """
+    # dedupe to prevent gossip storms
+    if remember_seen(ctx, make_seen_key(frame)):
+        return
+
+    user_id = frame.get("payload", {}).get("user_id") or frame.get("from")
+    loc     = frame.get("payload", {}).get("location") or frame.get("from_server")
+    if not (user_id and loc):
+        return
+
+    ctx.user_locations[user_id] = loc
+
+    # re-gossip to other peers (fan-out)
+    for sid, pws in ctx.peers.items():
+        if pws != ws:
+            await pws.send(json.dumps(frame))
+
+
+async def handle_USER_REMOVE(ctx, ws, frame):
+    user_id = frame.get("payload", {}).get("user_id")
+    loc     = frame.get("payload", {}).get("location")
+    if not user_id:
+        return
+    # delete only if mapping still points to that server (§5.2)
+    if ctx.user_locations.get(user_id) == loc:
+        ctx.user_locations.pop(user_id, None)
+
+
+async def handle_PEER_DELIVER(ctx, ws, frame):
+    """
+    Forwarded delivery (§5.3). Do not decrypt; just route.
+    Use dedupe to suppress duplicates / loops.
+    """
+    # Prefer Router's dedupe if available
+    router = getattr(ctx, "router", None)
+    if router is not None:
+        if router.already_seen(frame):
+            return
+    else:
+        # fallback to local LRU
+        if remember_seen(ctx, make_seen_key(frame)):
+            return
+
+    target = frame.get("payload", {}).get("user_id") or frame.get("to")
+    await _route_to_user(ctx, ws, frame, target)
+
+
+async def handle_HEARTBEAT(ctx, ws, frame):
+    sid = frame.get("from")
+    if sid:
+        ctx.peer_last_seen[sid] = time.time()
+
+
+# ---------- §6 User <-> Server ----------
+
+async def handle_USER_HELLO(ctx, ws, frame):
+    """
+    Uniqueness check; on success:
+    - register local session
+    - set user_locations[u] = "local"
+    - broadcast USER_ADVERTISE
+    """
+    user_id = frame.get("from")
+    if not user_id:
+        return await send_error(ws, "UNKNOWN_TYPE", "missing user id")
+    if user_id in ctx.local_users:
+        return await send_error(ws, "NAME_IN_USE", "duplicate user")
+
+    ctx.local_users[user_id] = ws
+    ctx.user_locations[user_id] = "local"
+
+    advert = {
+        "type": "USER_ADVERTISE",
+        "from": ctx.server_id,
+        "to":   "*",
+        "ts":   int(time.time() * 1000),
+        "payload": {"user_id": user_id, "location": ctx.server_id}
+    }
+    for _, pws in ctx.peers.items():
+        await pws.send(json.dumps(advert))
+
+    await ws.send(json.dumps({"type": "ACK", "payload": {"msg_ref": "USER_HELLO"}}))
+
+
+async def handle_MSG_DIRECT(ctx, ws, frame):
+    """
+    End-to-end encrypted DM (§6.2). Server does NOT decrypt.
+    Route same-server or to remote via PEER_DELIVER envelope.
+    """
+    target = frame.get("to")
+    await _route_to_user(ctx, ws, frame, target)
+
+
+async def handle_MSG_PUBLIC_CHANNEL(ctx, ws, frame):
+    """
+    Public broadcast (§6.3). Fan-out to locals + peers.
+    """
+    # local users
+    for uid, uws in ctx.local_users.items():
+        if uws is not ws:
+            await uws.send(json.dumps(frame))
+    # peers
+    for _, pws in ctx.peers.items():
+        await pws.send(json.dumps(frame))
+
+
+async def handle_FILE_START(ctx, ws, frame):
+    target = frame.get("to")
+    await _route_to_user(ctx, ws, frame, target)
+
+
+async def handle_FILE_CHUNK(ctx, ws, frame):
+    target = frame.get("to")
+    await _route_to_user(ctx, ws, frame, target)
+
+
+async def handle_FILE_END(ctx, ws, frame):
+    target = frame.get("to")
+    await _route_to_user(ctx, ws, frame, target)
+
+
+# ---------- routing core (authoritative §7) ----------
+
+async def _route_to_user(ctx, ws, frame, target: str):
+    """
+    Delegate routing to the Router (Part 7).
+    This keeps Part 3/4/6 code cohesive and avoids drift.
+    """
+    router = getattr(ctx, "router", None)
+    if router is None:
+        # Absolute fallback (shouldn’t happen once Router is wired in run_mesh.py)
+        # Local
+        if target in ctx.local_users:
+            deliver = {
+                "type": "USER_DELIVER",
+                "from": ctx.server_id,
+                "to": target,
+                "ts": int(time.time() * 1000),
+                "payload": frame.get("payload", {})
+            }
+            await ctx.local_users[target].send(json.dumps(deliver))
+            return
+        # Remote
+        host_loc = ctx.user_locations.get(target)
+        if host_loc and host_loc in ctx.peers and host_loc != "local":
+            forward = {
+                "type": "PEER_DELIVER",
+                "from": ctx.server_id,
+                "to": host_loc,
+                "ts": int(time.time() * 1000),
+                "payload": {**frame.get("payload", {}), "user_id": target}
+            }
+            await ctx.peers[host_loc].send(json.dumps(forward))
+            return
+        # Not found
+        return
+    # Normal path via Router
+    await router.route_to_user(target, frame)
+
+
+# (import placed at bottom to avoid circular import if transport imports handlers)
+import asyncio  # noqa